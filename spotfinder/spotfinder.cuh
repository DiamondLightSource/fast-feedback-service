--- conflicted
+++ resolved
@@ -12,7 +12,6 @@
 
 using pixel_t = H5Read::image_type;
 
-<<<<<<< HEAD
 /**
  * @brief Struct to store the geometry of the detector.
  * @param pixel_size_x The pixel size of the detector in the x-direction in m.
@@ -134,23 +133,6 @@
                                   uint8_t min_count = 3,
                                   float nsig_b = 6.0f,
                                   float nsig_s = 3.0f,
-                                  float threshold = 0.0f);  
-=======
-void call_do_spotfinding_naive(dim3 blocks,
-                               dim3 threads,
-                               size_t shared_memory,
-                               cudaStream_t stream,
-                               pixel_t *image,
-                               size_t image_pitch,
-                               uint8_t *mask,
-                               size_t mask_pitch,
-                               int width,
-                               int height,
-                               pixel_t max_valid_pixel_value,
-                               //  int *result_sum,
-                               //  size_t *result_sumsq,
-                               //  uint8_t *result_n,
-                               uint8_t *result_strong);
->>>>>>> 3efdb292
+                                  float threshold = 0.0f);
 
 #endif