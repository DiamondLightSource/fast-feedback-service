--- conflicted
+++ resolved
@@ -1,67 +1,5 @@
 ARG CUDA_VERSION=12.6.3
 
-<<<<<<< HEAD
-ARG CUDA_VERSION=12.6.3
-
-FROM nvcr.io/nvidia/cuda:${CUDA_VERSION}-devel-ubuntu22.04 AS build
-
-# Explicitly set CUDA environment variables
-#ENV CUDA_HOME=/usr/local/cuda
-#ENV PATH=${CUDA_HOME}/bin:/opt/bin:${PATH}
-#ENV LD_LIBRARY_PATH=${CUDA_HOME}/lib64:${LD_LIBRARY_PATH}
-# Install dependencies
-RUN DEBIAN_FRONTEND=noninteractive \
-    apt-get update && \
-    apt-get install -y --no-install-recommends git ca-certificates curl
-
-# Install micromamba. Prefer install script so we don't have to determine platform here
-RUN curl -sL micro.mamba.pm/install.sh | BIN_FOLDER=/opt/bin INIT_YES=no bash
-
-# Setup paths we use
-ENV PATH=/opt/ffs/bin:/opt/build_env/bin:/opt/bin:$PATH
-
-# Create build environment (compilers + C++ compile-time deps)
-RUN micromamba create -y -c conda-forge -p /opt/build_env \
-    gcc=11 \
-    gxx=11 \
-    benchmark \
-    gtest \
-    cmake \
-    bitshuffle \
-    ninja
-
-# Create the runtime environment to install into
-RUN micromamba create -y -c conda-forge -p /opt/ffs \
-    boost-cpp \
-    python \
-    pip \
-    hdf5 \
-    hdf5-external-filter-plugins \
-    gemmi \
-    zocalo \
-    workflows \
-    pydantic \
-    rich
-
-# Copy source
-COPY . /opt/ffs_src
-
-# Build the C++/CUDA backend
-WORKDIR /opt/build
-RUN cmake /opt/ffs_src -G Ninja -DCMAKE_BUILD_TYPE=Release -DCMAKE_INSTALL_PREFIX=/opt/ffs -DHDF5_ROOT=/opt/ffs
-RUN cmake --build . --target spotfinder
-
-RUN cmake --install . --component Runtime
-RUN SETUPTOOLS_SCM_PRETEND_VERSION_FOR_FFS=1.0 /opt/ffs/bin/pip3 install /opt/ffs_src
-
-
-# Now copy this into an isolated runtime container
-FROM nvcr.io/nvidia/cuda:${CUDA_VERSION}-runtime-ubuntu22.04
-COPY --from=build /opt/ffs /opt/ffs
-
-# Set environment variables for the service
-# ENV SPOTFINDER=/service/docker_build/spotfinder
-=======
 FROM nvcr.io/nvidia/cuda:${CUDA_VERSION}-devel-ubuntu22.04 AS build
 
 # Install dependencies
@@ -109,7 +47,6 @@
 # Set environment variables for the service
 ENV PATH=/opt/ffs/bin:$PATH
 ENV SPOTFINDER=/opt/ffs/bin/spotfinder
->>>>>>> f3de6ae0
 # ENV ZOCALO_CONFIG=/dls_sw/apps/zocalo/live/configuration.yaml
 
 # # Start the service
