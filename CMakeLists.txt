--- conflicted
+++ resolved
@@ -29,22 +29,12 @@
 set(FETCHCONTENT_QUIET OFF)
 include(FetchContent)
 FetchContent_Declare(
-<<<<<<< HEAD
   nanobind
   GIT_REPOSITORY https://github.com/wjakob/nanobind.git
   GIT_TAG        v2.8.0
 )
 FetchContent_MakeAvailable(nanobind)
 FetchContent_Declare(
-    fmt
-    GIT_REPOSITORY https://github.com/fmtlib/fmt.git
-    GIT_TAG        11.2.0
-    FIND_PACKAGE_ARGS
-)
-FetchContent_MakeAvailable(fmt)
-FetchContent_Declare(
-=======
->>>>>>> 38d27a45
     nlohmann_json
     GIT_REPOSITORY https://github.com/nlohmann/json.git
     GIT_TAG        v3.11.3
