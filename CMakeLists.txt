cmake_minimum_required(VERSION 3.20...3.30)
# Constraints on minimum version:
# - h5read: FindHDF5 only creates interface targets on 3.20+

# Get version at start so that we can set it at root level
set(CMAKE_MODULE_PATH ${CMAKE_MODULE_PATH} "${CMAKE_SOURCE_DIR}/cmake/Modules")
include(ResolveGitVersion)

set(CMAKE_CXX_STANDARD 20)
set(CMAKE_CUDA_STANDARD 20)
project(fast-feedback-service LANGUAGES CXX VERSION ${FFS_VERSION_CMAKE})

set(CMAKE_EXPORT_COMPILE_COMMANDS yes)
set(CMAKE_RUNTIME_OUTPUT_DIRECTORY ${CMAKE_BINARY_DIR}/bin)

# Option to use 32-bit pixel data instead of 16-bit
option(PIXEL_DATA_32BIT "Use 32-bit pixel data instead of 16-bit" OFF)

include(SetDefaultBuildRelWithDebInfo)
include(AlwaysColourCompilation)

include_directories(include)

# Dependency fetching
set(FETCHCONTENT_QUIET OFF)
include(FetchContent)
FetchContent_Declare(
<<<<<<< HEAD
    fmt
    GIT_REPOSITORY https://github.com/fmtlib/fmt.git
    GIT_TAG        11.0.2
    FIND_PACKAGE_ARGS
)
set(FMT_INSTALL OFF)
FetchContent_MakeAvailable(fmt)
FetchContent_Declare(
=======
>>>>>>> 2deb8781
    nlohmann_json
    GIT_REPOSITORY https://github.com/nlohmann/json.git
    GIT_TAG        v3.11.3
    EXCLUDE_FROM_ALL
    FIND_PACKAGE_ARGS
)
FetchContent_MakeAvailable(nlohmann_json)
FetchContent_Declare(
    argparse
    GIT_REPOSITORY  https://github.com/ndevenish/argparse
    GIT_TAG f362c4647e7b4bbfef8320040409560b5f90e9e0
    EXCLUDE_FROM_ALL
)
FetchContent_MakeAvailable(argparse)

find_package(fmt REQUIRED)
find_package(spdlog REQUIRED)

# Handle inclusion of dx2 dependency using git submodule
set(dx2_SOURCE_DIR "${CMAKE_SOURCE_DIR}/dx2")

if(EXISTS ${dx2_SOURCE_DIR}/CMakeLists.txt)
    add_subdirectory(${dx2_SOURCE_DIR})
    message(STATUS "Found dx2: ${dx2_SOURCE_DIR}")
else()
    message(FATAL_ERROR "dx2 submodule not found. Please run 'git submodule update --init --recursive'.")
endif()

include_directories(${dx2_SOURCE_DIR}/include)

# Make a small library that we can link to to get the version
project(version CXX)
configure_file(version.cc.in version.cc @ONLY)
add_library(version STATIC version.cc)

# Create a header-only interface library for compile definitions
add_library(compile_options INTERFACE)

# Add compile definitions if enabled
if(PIXEL_DATA_32BIT)
    target_compile_definitions(compile_options INTERFACE PIXEL_DATA_32BIT)
    message(STATUS "Building with 32-bit pixel data support")
else()
    message(STATUS "Building with 16-bit pixel data support")
endif()

# Make a common C++ library for shared code
add_library(ffs_common STATIC 
    src/ffs/ffs_logger.cc
    src/ffs/arg_parser.cc
)
target_include_directories(ffs_common PUBLIC
    ${CMAKE_SOURCE_DIR}/include
)
target_link_libraries(ffs_common PUBLIC
    compile_options
    spdlog
    fmt
    argparse
)

# Check if CUDA is available
find_package(CUDAToolkit)

if (CUDAToolkit_FOUND)
    message(STATUS "CUDA found: Building CUDA components.")
    set(FFS_ENABLE_CUDA ON)
else()
    message(STATUS "CUDA not found: Skipping CUDA components.")
    set(FFS_ENABLE_CUDA OFF)
endif()

# Conditionally add a CUDA common library
if (FFS_ENABLE_CUDA)
    add_library(cuda_parser STATIC
        src/ffs/cuda_arg_parser.cc
    )

    target_include_directories(cuda_parser PUBLIC
        ${CMAKE_SOURCE_DIR}/include
    )

    target_link_libraries(cuda_parser
        ffs_common
        argparse
        CUDA::cudart
    )
endif()

enable_testing()

add_subdirectory(h5read)
add_subdirectory(baseline)
add_subdirectory(spotfinder)<|MERGE_RESOLUTION|>--- conflicted
+++ resolved
@@ -25,17 +25,6 @@
 set(FETCHCONTENT_QUIET OFF)
 include(FetchContent)
 FetchContent_Declare(
-<<<<<<< HEAD
-    fmt
-    GIT_REPOSITORY https://github.com/fmtlib/fmt.git
-    GIT_TAG        11.0.2
-    FIND_PACKAGE_ARGS
-)
-set(FMT_INSTALL OFF)
-FetchContent_MakeAvailable(fmt)
-FetchContent_Declare(
-=======
->>>>>>> 2deb8781
     nlohmann_json
     GIT_REPOSITORY https://github.com/nlohmann/json.git
     GIT_TAG        v3.11.3
