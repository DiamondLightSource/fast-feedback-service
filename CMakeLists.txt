--- conflicted
+++ resolved
@@ -69,9 +69,6 @@
 configure_file(version.cc.in version.cc @ONLY)
 add_library(version STATIC version.cc)
 
-<<<<<<< HEAD
-# Make a common C++ library for shared code
-=======
 # Create a header-only interface library for compile definitions
 add_library(compile_options INTERFACE)
 
@@ -83,8 +80,7 @@
     message(STATUS "Building with 16-bit pixel data support")
 endif()
 
-# Make a library for a global logger
->>>>>>> 16e1e52d
+# Make a common C++ library for shared code
 add_library(ffs_common STATIC 
     src/ffs/ffs_logger.cc
     src/ffs/arg_parser.cc
