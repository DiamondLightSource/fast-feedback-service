cmake_minimum_required(VERSION 3.20...3.30)
# Constraints on minimum version:
# - h5read: FindHDF5 only creates interface targets on 3.20+

# Get version at start so that we can set it at root level
set(CMAKE_MODULE_PATH ${CMAKE_MODULE_PATH} "${CMAKE_SOURCE_DIR}/cmake/Modules")
include(ResolveGitVersion)

set(CMAKE_CXX_STANDARD 20)
set(CMAKE_CUDA_STANDARD 20)
project(fast-feedback-service LANGUAGES CXX VERSION ${FFS_VERSION_CMAKE})

set(CMAKE_EXPORT_COMPILE_COMMANDS yes)
set(CMAKE_RUNTIME_OUTPUT_DIRECTORY ${CMAKE_BINARY_DIR}/bin)

include(SetDefaultBuildRelWithDebInfo)
include(AlwaysColourCompilation)

include_directories(include)

# Dependency fetching
set(FETCHCONTENT_QUIET OFF)
include(FetchContent)
FetchContent_Declare(
    fmt
    GIT_REPOSITORY https://github.com/fmtlib/fmt.git
    GIT_TAG        11.0.2
    FIND_PACKAGE_ARGS
)
FetchContent_MakeAvailable(fmt)
FetchContent_Declare(
    nlohmann_json
    GIT_REPOSITORY https://github.com/nlohmann/json.git
    GIT_TAG        v3.11.3
    FIND_PACKAGE_ARGS
)
FetchContent_MakeAvailable(nlohmann_json)
FetchContent_Declare(
    argparse
    GIT_REPOSITORY  https://github.com/ndevenish/argparse
    GIT_TAG f362c4647e7b4bbfef8320040409560b5f90e9e0
)
FetchContent_MakeAvailable(argparse)
FetchContent_Declare(
    spdlog
    GIT_REPOSITORY https://github.com/gabime/spdlog
    GIT_TAG        v1.15.0
    FIND_PACKAGE_ARGS
)
FetchContent_MakeAvailable(spdlog)

<<<<<<< HEAD
# Handle inclusion of dx2 dependency in a choice of several ways
set(dx2_SOURCE "" CACHE FILEPATH "Location of dx2 source directory")
set(_dx2_already_populated "${dx2_SOURCE_DIR}")
if(dx2_SOURCE)
    # Explicitly told where to find dx2
    add_subdirectory(${dx2_SOURCE} dx2)
    set(dx2_SOURCE_DIR "${dx2_SOURCE}")
elseif(EXISTS ${CMAKE_SOURCE_DIR}/dx2)
    # dx2 exists as a local checkout
    add_subdirectory(dx2)
    set(dx2_SOURCE_DIR "${CMAKE_SOURCE_DIR}/dx2")
else()
    # Try finding an installed dx2, or fetch
    FetchContent_Declare(
        dx2
        GIT_REPOSITORY  https://github.com/dials/dx2
        GIT_TAG 2654929bc73e0d699dfdfcc2d924c3454e434ccf
        FIND_PACKAGE_ARGS
    )
    FetchContent_MakeAvailable(dx2)
endif()
# Only print a message when as a new action
if (NOT dx2_SOURCE_DIR STREQUAL _dx2_already_populated)
    message(STATUS "Found dx2: ${dx2_SOURCE_DIR}")
endif()

=======
# Handle inclusion of dx2 dependency using git submodule
set(dx2_SOURCE_DIR "${CMAKE_SOURCE_DIR}/dx2")

if(EXISTS ${dx2_SOURCE_DIR}/CMakeLists.txt)
    add_subdirectory(${dx2_SOURCE_DIR})
    message(STATUS "Found dx2: ${dx2_SOURCE_DIR}")
else()
    message(FATAL_ERROR "dx2 submodule not found. Please run 'git submodule update --init --recursive'.")
endif()

include_directories(${dx2_SOURCE_DIR}/include)

>>>>>>> fafefb5e
# Make a small library that we can link to to get the version
project(version CXX)
configure_file(version.cc.in version.cc @ONLY)
add_library(version STATIC version.cc)

enable_testing()

add_subdirectory(h5read)
add_subdirectory(baseline)
add_subdirectory(spotfinder)
add_subdirectory(baseline_indexer)<|MERGE_RESOLUTION|>--- conflicted
+++ resolved
@@ -49,34 +49,6 @@
 )
 FetchContent_MakeAvailable(spdlog)
 
-<<<<<<< HEAD
-# Handle inclusion of dx2 dependency in a choice of several ways
-set(dx2_SOURCE "" CACHE FILEPATH "Location of dx2 source directory")
-set(_dx2_already_populated "${dx2_SOURCE_DIR}")
-if(dx2_SOURCE)
-    # Explicitly told where to find dx2
-    add_subdirectory(${dx2_SOURCE} dx2)
-    set(dx2_SOURCE_DIR "${dx2_SOURCE}")
-elseif(EXISTS ${CMAKE_SOURCE_DIR}/dx2)
-    # dx2 exists as a local checkout
-    add_subdirectory(dx2)
-    set(dx2_SOURCE_DIR "${CMAKE_SOURCE_DIR}/dx2")
-else()
-    # Try finding an installed dx2, or fetch
-    FetchContent_Declare(
-        dx2
-        GIT_REPOSITORY  https://github.com/dials/dx2
-        GIT_TAG 2654929bc73e0d699dfdfcc2d924c3454e434ccf
-        FIND_PACKAGE_ARGS
-    )
-    FetchContent_MakeAvailable(dx2)
-endif()
-# Only print a message when as a new action
-if (NOT dx2_SOURCE_DIR STREQUAL _dx2_already_populated)
-    message(STATUS "Found dx2: ${dx2_SOURCE_DIR}")
-endif()
-
-=======
 # Handle inclusion of dx2 dependency using git submodule
 set(dx2_SOURCE_DIR "${CMAKE_SOURCE_DIR}/dx2")
 
@@ -89,7 +61,6 @@
 
 include_directories(${dx2_SOURCE_DIR}/include)
 
->>>>>>> fafefb5e
 # Make a small library that we can link to to get the version
 project(version CXX)
 configure_file(version.cc.in version.cc @ONLY)
