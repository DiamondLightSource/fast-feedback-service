--- conflicted
+++ resolved
@@ -3,10 +3,7 @@
 on:
   push:
     branches: ["main"]
-<<<<<<< HEAD
-=======
     # tags: ["v*"]  # Uncomment to trigger on version tags
->>>>>>> 00b71a9a
   pull_request:
     branches: ["main"]
 
@@ -63,11 +60,6 @@
     runs-on: ubuntu-latest
 
     steps:
-<<<<<<< HEAD
-      - uses: actions/checkout@v4
-      - name: Build the Docker image
-        run: docker build . --file Dockerfile --tag my-image-name:$(date +%s)
-=======
       - name: Login to GitHub Container Registry
         uses: docker/login-action@v3
         with:
@@ -92,5 +84,4 @@
         run: |
           docker buildx imagetools create -t ghcr.io/diamondlightsource/fast-feedback-service:${{ steps.tags.outputs.manifest-tag }} \
             ghcr.io/diamondlightsource/fast-feedback-service:${{ steps.tags.outputs.amd64-tag }} \
-            ghcr.io/diamondlightsource/fast-feedback-service:${{ steps.tags.outputs.arm64-tag }}
->>>>>>> 00b71a9a
+            ghcr.io/diamondlightsource/fast-feedback-service:${{ steps.tags.outputs.arm64-tag }}